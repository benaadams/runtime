{
  "dependencies": {
<<<<<<< HEAD
    "Microsoft.CSharp": "4.0.2-beta-24322-03",
    "Microsoft.NETCore.Platforms": "1.0.2-beta-24322-03",
    "System.Collections": "4.0.12-beta-24322-03",
    "System.Collections.NonGeneric": "4.0.2-beta-24322-03",
    "System.Diagnostics.Debug": "4.0.12-beta-24322-03",
    "System.Diagnostics.Tools": "4.0.2-beta-24322-03",
    "System.Dynamic.Runtime": "4.0.12-beta-24322-03",
    "System.Globalization": "4.0.12-beta-24322-03",
    "System.IO.FileSystem": "4.0.2-beta-24322-03",
    "System.Linq": "4.1.1-beta-24322-03",
    "System.Linq.Expressions": "4.1.1-beta-24322-03",
    "System.ObjectModel": "4.0.13-beta-24322-03",
    "System.Runtime": "4.1.1-beta-24322-03",
    "Microsoft.Win32.Registry": "4.0.1-beta-24322-03",
    "System.Runtime.Extensions": "4.1.1-beta-24322-03",
    "System.Threading.Tasks": "4.0.12-beta-24322-03",
=======
    "Microsoft.CSharp": "4.0.2-beta-devapi-24401-01",
    "Microsoft.NETCore.Platforms": "1.0.2-beta-devapi-24401-01",
    "System.Collections": "4.0.12-beta-devapi-24401-01",
    "System.Collections.NonGeneric": "4.0.2-beta-devapi-24401-01",
    "System.Diagnostics.Debug": "4.0.12-beta-devapi-24401-01",
    "System.Diagnostics.Tools": "4.0.2-beta-devapi-24401-01",
    "System.Dynamic.Runtime": "4.0.12-beta-devapi-24401-01",
    "System.Globalization": "4.0.12-beta-devapi-24401-01",
    "System.IO.FileSystem": "4.0.2-beta-devapi-24401-01",
    "System.Linq": "4.1.1-beta-devapi-24401-01",
    "System.Linq.Expressions": "4.1.1-beta-devapi-24401-01",
    "System.ObjectModel": "4.0.13-beta-devapi-24401-01",
    "System.Runtime": "4.2.0-beta-devapi-24401-01",
    "System.Runtime.Extensions": "4.1.1-beta-devapi-24401-01",
    "System.Threading.Tasks": "4.0.12-beta-devapi-24401-01",
    "System.Xml.ReaderWriter": "4.1.0-beta-devapi-24401-01",
    "System.Xml.XDocument": "4.0.12-beta-devapi-24401-01",
    "System.Xml.XmlDocument": "4.0.2-beta-devapi-24401-01",
>>>>>>> e32640fa
    "test-runtime": {
      "target": "project",
      "exclude": "compile"
    },
    "Newtonsoft.Json": "8.0.4-beta1",
    "Microsoft.xunit.netcore.extensions": "1.0.0-prerelease-00508-01",
    "Microsoft.DotNet.BuildTools.TestSuite": "1.0.0-prerelease-00520-02",
    "Microsoft.DotNet.xunit.performance": "1.0.0-alpha-build0037"
  },
  "frameworks": {
    "netstandard1.3": {}
  },
  "supports": {
    "coreFx.Test.netcoreapp1.0": {},
    "coreFx.Test.net46": {},
    "coreFx.Test.net461": {},
    "coreFx.Test.net462": {},
    "coreFx.Test.net463": {}
  }
}<|MERGE_RESOLUTION|>--- conflicted
+++ resolved
@@ -1,6 +1,5 @@
 {
   "dependencies": {
-<<<<<<< HEAD
     "Microsoft.CSharp": "4.0.2-beta-24322-03",
     "Microsoft.NETCore.Platforms": "1.0.2-beta-24322-03",
     "System.Collections": "4.0.12-beta-24322-03",
@@ -17,26 +16,6 @@
     "Microsoft.Win32.Registry": "4.0.1-beta-24322-03",
     "System.Runtime.Extensions": "4.1.1-beta-24322-03",
     "System.Threading.Tasks": "4.0.12-beta-24322-03",
-=======
-    "Microsoft.CSharp": "4.0.2-beta-devapi-24401-01",
-    "Microsoft.NETCore.Platforms": "1.0.2-beta-devapi-24401-01",
-    "System.Collections": "4.0.12-beta-devapi-24401-01",
-    "System.Collections.NonGeneric": "4.0.2-beta-devapi-24401-01",
-    "System.Diagnostics.Debug": "4.0.12-beta-devapi-24401-01",
-    "System.Diagnostics.Tools": "4.0.2-beta-devapi-24401-01",
-    "System.Dynamic.Runtime": "4.0.12-beta-devapi-24401-01",
-    "System.Globalization": "4.0.12-beta-devapi-24401-01",
-    "System.IO.FileSystem": "4.0.2-beta-devapi-24401-01",
-    "System.Linq": "4.1.1-beta-devapi-24401-01",
-    "System.Linq.Expressions": "4.1.1-beta-devapi-24401-01",
-    "System.ObjectModel": "4.0.13-beta-devapi-24401-01",
-    "System.Runtime": "4.2.0-beta-devapi-24401-01",
-    "System.Runtime.Extensions": "4.1.1-beta-devapi-24401-01",
-    "System.Threading.Tasks": "4.0.12-beta-devapi-24401-01",
-    "System.Xml.ReaderWriter": "4.1.0-beta-devapi-24401-01",
-    "System.Xml.XDocument": "4.0.12-beta-devapi-24401-01",
-    "System.Xml.XmlDocument": "4.0.2-beta-devapi-24401-01",
->>>>>>> e32640fa
     "test-runtime": {
       "target": "project",
       "exclude": "compile"
