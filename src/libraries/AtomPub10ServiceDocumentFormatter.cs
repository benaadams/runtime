--- conflicted
+++ resolved
@@ -182,12 +182,8 @@
                 return (ServiceDocument)Activator.CreateInstance(_documentType);
             }
         }
-
-<<<<<<< HEAD
+        
         private static async Task ReadInlineCategoriesAsync(XmlReaderWrapper reader, InlineCategoriesDocument inlineCategories, Uri baseUri, string version, bool preserveElementExtensions, bool preserveAttributeExtensions, int maxExtensionSize)
-=======
-        private static void ReadInlineCategories(XmlReader reader, InlineCategoriesDocument inlineCategories, Uri baseUri, string version, bool preserveElementExtensions, bool preserveAttributeExtensions, int maxExtensionSize)
->>>>>>> eff37a6a
         {
             inlineCategories.BaseUri = baseUri;
             if (reader.HasAttributes)
@@ -281,12 +277,8 @@
                 reader.ReadEndElement();
             }
         }
-
-<<<<<<< HEAD
+        
         private static async Task ReadReferencedCategoriesAsync(XmlReaderWrapper reader, ReferencedCategoriesDocument referencedCategories, Uri baseUri, Uri link, string version, bool preserveElementExtensions, bool preserveAttributeExtensions, int maxExtensionSize)
-=======
-        private static void ReadReferencedCategories(XmlReader reader, ReferencedCategoriesDocument referencedCategories, Uri baseUri, Uri link, string version, bool preserveElementExtensions, bool preserveAttributeExtensions, int maxExtensionSize)
->>>>>>> eff37a6a
         {
             referencedCategories.BaseUri = baseUri;
             referencedCategories.Link = link;
@@ -363,23 +355,15 @@
                 reader.ReadEndElement();
             }
         }
-
-<<<<<<< HEAD
+        
         private static async Task WriteCategories(XmlWriterWrapper writer, CategoriesDocument categories, Uri baseUri, string version)
-=======
-        private static void WriteCategories(XmlWriter writer, CategoriesDocument categories, Uri baseUri, string version)
->>>>>>> eff37a6a
         {
             await writer.WriteStartElementAsync(App10Constants.Prefix, App10Constants.Categories, App10Constants.Namespace);
             WriteCategoriesInnerXml(writer, categories, baseUri, version);
             await writer.WriteEndElementAsync();
         }
-
-<<<<<<< HEAD
+        
         private static async Task WriteInlineCategoriesContentAsync(XmlWriterWrapper writer, InlineCategoriesDocument categories, string version)
-=======
-        private static void WriteInlineCategoriesContent(XmlWriter writer, InlineCategoriesDocument categories, string version)
->>>>>>> eff37a6a
         {
             XmlWriterWrapper wrappedWriter = XmlWriterWrapper.CreateFromWriter(writer);
             if (!string.IsNullOrEmpty(categories.Scheme))
@@ -419,12 +403,8 @@
         {
             writer.WriteAttributeString("xml", "lang", Atom10FeedFormatter.XmlNs, lang);
         }
-
-<<<<<<< HEAD
+        
         private async Task<ResourceCollectionInfo> ReadCollection(XmlReaderWrapper reader, Workspace workspace)
-=======
-        private ResourceCollectionInfo ReadCollection(XmlReader reader, Workspace workspace)
->>>>>>> eff37a6a
         {
             ResourceCollectionInfo result = CreateCollection(workspace);
             result.BaseUri = workspace.BaseUri;
@@ -470,11 +450,7 @@
                 {
                     if (reader.IsStartElement(Atom10Constants.TitleTag, Atom10Constants.Atom10Namespace))
                     {
-<<<<<<< HEAD
                         result.Title = await Atom10FeedFormatter.ReadTextContentFromAsync(reader, "//app:service/app:workspace/app:collection/atom:title[@type]", _preserveAttributeExtensions);
-=======
-                        result.Title = Atom10FeedFormatter.ReadTextContentFrom(reader, "//app:service/app:workspace/app:collection/atom:title[@type]", _preserveAttributeExtensions);
->>>>>>> eff37a6a
                     }
                     else if (reader.IsStartElement(App10Constants.Categories, App10Constants.Namespace))
                     {
@@ -492,11 +468,7 @@
                             this.Version,
                             _preserveElementExtensions,
                             _preserveAttributeExtensions,
-<<<<<<< HEAD
                             _maxExtensionSize).Result);
-=======
-                            _maxExtensionSize));
->>>>>>> eff37a6a
                     }
                     else if (reader.IsStartElement(App10Constants.Accept, App10Constants.Namespace))
                     {
@@ -506,7 +478,6 @@
                     {
                         if (_preserveElementExtensions)
                         {
-<<<<<<< HEAD
                             if (buffer == null)
                             {
                                 buffer = new XmlBuffer(_maxExtensionSize);
@@ -515,9 +486,6 @@
                             }
 
                             await XmlReaderWrapper.WriteNodeAsync(extWriter, reader, false);
-=======
-                            SyndicationFeedFormatter.CreateBufferIfRequiredAndWriteNode(ref buffer, ref extWriter, reader, _maxExtensionSize);
->>>>>>> eff37a6a
                         }
                         else
                         {
@@ -537,12 +505,8 @@
             reader.ReadEndElement();
             return result;
         }
-
-<<<<<<< HEAD
+        
         private async Task ReadDocumentAsync(XmlReaderWrapper reader)
-=======
-        private void ReadDocument(XmlReader reader)
->>>>>>> eff37a6a
         {
             ServiceDocument result = CreateDocumentInstance();
             try
@@ -598,7 +562,6 @@
                             {
                                 if (_preserveElementExtensions)
                                 {
-<<<<<<< HEAD
                                     if (buffer == null)
                                     {
                                         buffer = new XmlBuffer(_maxExtensionSize);
@@ -607,9 +570,6 @@
                                     }
 
                                     await XmlReaderWrapper.WriteNodeAsync(extWriter, reader, false);
-=======
-                                    SyndicationFeedFormatter.CreateBufferIfRequiredAndWriteNode(ref buffer, ref extWriter, reader, _maxExtensionSize);
->>>>>>> eff37a6a
                                 }
                                 else
                                 {
@@ -639,12 +599,8 @@
             }
             SetDocument(result);
         }
-
-<<<<<<< HEAD
+        
         private async Task<Workspace> ReadWorkspace(XmlReaderWrapper reader, ServiceDocument document)
-=======
-        private Workspace ReadWorkspace(XmlReader reader, ServiceDocument document)
->>>>>>> eff37a6a
         {
             Workspace result = CreateWorkspace(document);
             result.BaseUri = document.BaseUri;
@@ -686,11 +642,7 @@
                 {
                     if (reader.IsStartElement(Atom10Constants.TitleTag, Atom10Constants.Atom10Namespace))
                     {
-<<<<<<< HEAD
                         result.Title = await Atom10FeedFormatter.ReadTextContentFromAsync(reader, "//app:service/app:workspace/atom:title[@type]", _preserveAttributeExtensions);
-=======
-                        result.Title = Atom10FeedFormatter.ReadTextContentFrom(reader, "//app:service/app:workspace/atom:title[@type]", _preserveAttributeExtensions);
->>>>>>> eff37a6a
                     }
                     else if (reader.IsStartElement(App10Constants.Collection, App10Constants.Namespace))
                     {
@@ -700,7 +652,6 @@
                     {
                         if (_preserveElementExtensions)
                         {
-<<<<<<< HEAD
                             if (buffer == null)
                             {
                                 buffer = new XmlBuffer(_maxExtensionSize);
@@ -709,9 +660,6 @@
                             }
 
                             await XmlReaderWrapper.WriteNodeAsync(extWriter, reader, false);
-=======
-                            SyndicationFeedFormatter.CreateBufferIfRequiredAndWriteNode(ref buffer, ref extWriter, reader, _maxExtensionSize);
->>>>>>> eff37a6a
                         }
                         else
                         {
@@ -731,12 +679,8 @@
             reader.ReadEndElement();
             return result;
         }
-
-<<<<<<< HEAD
+        
         private async Task WriteCollectionAsync(XmlWriterWrapper writer, ResourceCollectionInfo collection, Uri baseUri)
-=======
-        private void WriteCollection(XmlWriter writer, ResourceCollectionInfo collection, Uri baseUri)
->>>>>>> eff37a6a
         {
             await writer.WriteStartElementAsync(App10Constants.Prefix, App10Constants.Collection, App10Constants.Namespace);
             Uri baseUriToWrite = FeedUtils.GetBaseUriToWrite(baseUri, collection.BaseUri);
@@ -765,12 +709,8 @@
             WriteElementExtensions(writer, collection, this.Version);
             await writer.WriteEndElementAsync();
         }
-
-<<<<<<< HEAD
+        
         private async Task WriteDocumentAsync(XmlWriterWrapper writer)
-=======
-        private void WriteDocument(XmlWriter writer)
->>>>>>> eff37a6a
         {
             // declare the atom10 namespace upfront for compactness
             await writer.WriteAttributeStringAsync(Atom10Constants.Atom10Prefix, Atom10FeedFormatter.XmlNsNs, Atom10Constants.Atom10Namespace);
@@ -791,12 +731,8 @@
             }
             WriteElementExtensions(writer, this.Document, this.Version);
         }
-
-<<<<<<< HEAD
+        
         private async Task WriteWorkspaceAsync(XmlWriterWrapper writer, Workspace workspace, Uri baseUri)
-=======
-        private void WriteWorkspace(XmlWriter writer, Workspace workspace, Uri baseUri)
->>>>>>> eff37a6a
         {
             await writer.WriteStartElementAsync(App10Constants.Prefix, App10Constants.Workspace, App10Constants.Namespace);
             Uri baseUriToWrite = FeedUtils.GetBaseUriToWrite(baseUri, workspace.BaseUri);
