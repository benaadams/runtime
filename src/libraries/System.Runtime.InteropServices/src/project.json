{
  "frameworks": {
    "netstandard1.6": {
      "dependencies": {
<<<<<<< HEAD
        "Microsoft.TargetingPack.Private.CoreCLR": "1.1.0-beta-24416-03"
=======
        "Microsoft.TargetingPack.Private.CoreCLR": "1.1.0-beta-24416-04"
>>>>>>> eec2d243
      },
      "imports": [
        "dotnet5.7"
      ]
    },
    "netcore50": {
      "dependencies": {
        "Microsoft.TargetingPack.Private.NETNative": "1.0.1-beta-24415-00"
      }
    },
    "net463": {
      "dependencies": {
        "Microsoft.TargetingPack.NETFramework.v4.6": "1.0.1"
      }
    }
  }
}<|MERGE_RESOLUTION|>--- conflicted
+++ resolved
@@ -2,11 +2,7 @@
   "frameworks": {
     "netstandard1.6": {
       "dependencies": {
-<<<<<<< HEAD
-        "Microsoft.TargetingPack.Private.CoreCLR": "1.1.0-beta-24416-03"
-=======
         "Microsoft.TargetingPack.Private.CoreCLR": "1.1.0-beta-24416-04"
->>>>>>> eec2d243
       },
       "imports": [
         "dotnet5.7"
